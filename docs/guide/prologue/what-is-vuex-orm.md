--- conflicted
+++ resolved
@@ -148,7 +148,9 @@
 ```js
 // Fetch all posts using the Post model.
 const posts = Post.all()
-
+```
+
+```js
 // Fetch all posts using a Vuex getter.
 const posts = store.getters['entities/posts/all']()
 
@@ -247,17 +249,4 @@
 console.log(user.fullName()) // John Doe
 ```
 
-<<<<<<< HEAD
-As you might have guessed, Model provides all the CRUD actions as well. You can create or retrieve data through Model instead of Vuex actions and getters if you wish.
-
-```js
-// Save data.
-User.insert({ data: { /* ... */ } })
-
-// Fetch data.
-User.find(1)
-```
-
-=======
->>>>>>> 253e5e74
 Cool, isn't it? Are you ready to start using Vuex ORM? [Let's get started](getting-started.md).